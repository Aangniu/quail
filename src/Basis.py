import numpy as np
from enum import IntEnum
from General import *
from Quadrature import *
from Math import *
import Mesh
import code
from Data import ArrayList, GenericData


Basis2Shape = {
    BasisType.LagrangeSeg : ShapeType.Segment,
    BasisType.LagrangeQuad : ShapeType.Quadrilateral,
    BasisType.LagrangeTri : ShapeType.Triangle,
    BasisType.LegendreSeg : ShapeType.Segment,
    BasisType.LegendreQuad : ShapeType.Quadrilateral,
}


Shape2Dim = {
    ShapeType.Point : 0,
    ShapeType.Segment : 1,
    ShapeType.Quadrilateral : 2,
    ShapeType.Triangle : 2,
}


FaceShape = {
    ShapeType.Segment : ShapeType.Point,
    ShapeType.Quadrilateral : ShapeType.Segment,
    ShapeType.Triangle : ShapeType.Segment,
}


RefQ1Coords = {
    BasisType.LagrangeSeg : np.array([[-1.],[1.]]),
    BasisType.LagrangeQuad : np.array([[-1.,-1.],[1.,-1.],
                                [-1.,1.],[1.,1.]]),
    BasisType.LagrangeTri : np.array([[0.,0.],[1.,0.],
                                [0.,1.]]),
    BasisType.LegendreSeg : np.array([[-1.],[1.]]),
    BasisType.LegendreQuad : np.array([[-1.,-1.],[1.,-1.],
                                [-1.,1.],[1.,1.]]),
}

def order_to_num_basis_coeff(basis,p):
    '''
    Method: order_to_num_basis_coeff
    -------------------
    This method specifies the number of basis coefficients

    INPUTS:
        basis: type of basis function
        p: order of polynomial space

    OUTPUTS: 
        nb: number of basis coefficients
    '''
    Shape = Basis2Shape[basis]
    if Shape == ShapeType.Point:
    	nb = 1
    elif Shape == ShapeType.Segment:
        nb = p + 1
    elif Shape == ShapeType.Triangle:
        nb = (p + 1)*(p + 2)//2
    elif Shape == ShapeType.Quadrilateral:
        nb = (p + 1)**2
    else:
    	raise Exception("Shape not supported")

    return nb


def local_q1_face_nodes(basis, p, face, fnodes=None):
    '''
    Method: local_q1_face_nodes
    -------------------
    ???

    INPUTS:
        basis: type of basis function
        p: order of polynomial space
        face: face value in ref space

    OUTPUTS: 
        fnodes: index of face nodes
        nfnode: number of face nodes
    '''
    if basis == BasisType.LagrangeSeg: 
        nfnode = 1
        if fnodes is None: fnodes = np.zeros(nfnode, dtype=int)
        if face == 0:
            fnodes[0] = 0
        elif face == 1:
            fnodes[0] = p
        else:
            raise IndexError
    elif basis == BasisType.LagrangeQuad:
        nfnode = 2
        if fnodes is None: fnodes = np.zeros(nfnode, dtype=int)
        if face == 0:
            fnodes[0] = 0; fnodes[1] = p
        elif face == 1:
            fnodes[0] = p; fnodes[1] = (p+2)*p
        elif face == 2:
            fnodes[0] = (p+2)*p; fnodes[1] = (p+1)*p
        elif face == 3:
            fnodes[0] = (p+1)*p; fnodes[1] = 0
        else:
             raise IndexError
    elif basis == BasisType.LagrangeTri:
        nfnode = 2
        if fnodes is None: fnodes = np.zeros(nfnode, dtype=int)
        if face == 0:
            fnodes[0] = p; fnodes[1] = (p+1)*(p+2)//2-1
        elif face == 1:
            fnodes[0] = (p+1)*(p+2)//2-1; fnodes[1] = 0
        elif face == 2:
            fnodes[0] = 0; fnodes[1] = p
        else:
            raise IndexError
    else:
        raise NotImplementedError

    return fnodes, nfnode


def local_face_nodes(basis, p, face, fnodes=None):
    '''
    Method: local_q1_face_nodes
    -------------------
    ???

    INPUTS:
        basis: type of basis function
        p: order of polynomial space
        face: face value in ref space

    OUTPUTS: 
        fnodes: index of face nodes
        nfnode: number of face nodes
    '''
    if p < 1:
        raise ValueError

    if basis == BasisType.LagrangeQuad:
        nfnode = p+1
        if fnodes is None: fnodes = np.zeros(nfnode, dtype=int)
        if face == 0:
            i0 = 0;       d =    1
        elif face == 1:
            i0 = p;       d =  p+1
        elif face == 2:
            i0 = p*(p+2); d =   -1
        elif face == 3:
            i0 = p*(p+1); d = -p-1
        else:
             raise IndexError

        fnodes[:] = i0 + np.arange(p+1, dtype=int)*d
    elif basis == BasisType.LagrangeTri:
        nfnode = p+1
        if fnodes is None: fnodes = np.zeros(nfnode, dtype=int)
        if face == 0:
            i0 = p; d0 = p; d1 = -1
        elif face == 1:
            i0 = (p+1)*(p+2)//2-1; d0 = -2; d1 = -1
        elif face == 2:
            i0 = 0;  d0 = 1; d1 = 0
        else:
            raise IndexError

        fnodes[0] = i0
        d = d0
        for i in range(1, p+1):
            fnodes[i] = fnodes[i-1] + d
            d += d1
    else:
        raise NotImplementedError

    return fnodes, nfnode


def equidistant_nodes_1D_range(start, stop, nnode):
    '''
    Method: equidistant_nodes_1D_range
    -----------------------------------
    Calculate the 1D coordinates in ref space

    INPUTS:
        start: start of ref space (default: -1)
        stop:  end of ref space (default: 1)
        nnode: num of nodes in 1D ref space

    OUTPUS: 
        xnode: coordinates of nodes in 1D ref space
    '''
    if nnode <= 1:
        raise ValueError
    if stop <= start:
        raise ValueError
    # Note: this is faster than linspace unless p is large
    xnode = np.zeros(nnode)
    dx = (stop-start)/float(nnode-1)
    for i in range(nnode): xnode[i] = start + float(i)*dx

    return xnode

def equidistant_nodes(basis, p, xn=None):
    '''
    Method: equidistant_nodes
    --------------------------
    Calculate the coordinates in ref space

    INPUTS:
        basis: type of basis function
        p: order of polynomial space
        
    OUTPUTS: 
        xn: coordinates of nodes in ref space
    '''
    nb = order_to_num_basis_coeff(basis, p)

    shape = Basis2Shape[basis]
    dim = Shape2Dim[shape]

    adim = nb,dim
    if xn is None or xn.shape != adim:
        xn = np.zeros(adim)

    if p == 0:
        xn[:] = 0.0 # 0.5
        return xn, nb

    if shape == ShapeType.Segment:
        xn[:,0] = equidistant_nodes_1D_range(-1., 1., nb)
    elif shape == ShapeType.Quadrilateral:
        xseg = equidistant_nodes_1D_range(-1., 1., p+1)
        # n = 0
        # for i in range(p+1):
        #     xn[n:n+p+1,0] = xseg
        #     xn[n:n+p+1,1] = xseg[i]
        #     n += p+1
        xn[:,0] = np.tile(xseg, (p+1,1)).reshape(-1)
        xn[:,1] = np.repeat(xseg, p+1, axis=0).reshape(-1)
    elif shape == ShapeType.Triangle:
        n = 0
        xseg = equidistant_nodes_1D_range(0., 1., p+1)
        for j in range(p+1):
            xn[n:n+p+1-j,0] = xseg[:p+1-j]
            xn[n:n+p+1-j,1] = xseg[j]
            n += p+1-j
        # for j in range(p):
        #     for i in range(p-j):
        #         xn[k][0] = float(i)/float(p)
        #         xn[k][1] = float(j)/float(p)

    return xn, nb
  

# def Shape2Dim(Shape):
# 	if Shape == ShapeType.Point:
# 		dim = 0
# 	elif Shape == ShapeType.Segment:
# 		dim = 1
# 	else:
# 		raise Exception("Shape not supported")

# 	return dim


# def FaceShape(ElemShape):
#     if ElemShape == ShapeType.Segment:
#         FShape = ShapeType.Point
#     else:
#         raise Exception("Shape not supported")

#     return FShape


def get_elem_mass_matrix(mesh, basis, order, elem=-1, PhysicalSpace=False, StaticData=None):
    '''
    Method: get_elem_mass_matrix
    --------------------------
    Calculate the mass matrix

    INPUTS:
        mesh: mesh object
        basis: type of basis function
        order: solution order
        PhysicalSpace: Flag to calc matrix in physical or reference space (default: False {reference space})
        elem: element index

    OUTPUTS: 
        MM: mass matrix  
    '''
    if StaticData is None:
        pnq = -1
        quadData = None
        PhiData = None
        JData = JacobianData(mesh)
        StaticData = GenericData()
    else:
        nq = StaticData.pnq
        quadData = StaticData.quadData
        PhiData = StaticData.PhiData
        JData = StaticData.JData

    if PhysicalSpace:
        QuadOrder,QuadChanged = get_gaussian_quadrature_elem(mesh, mesh.QBasis, order*2, quadData=quadData)
    else:
        QuadOrder = order*2
        QuadChanged = True

    if QuadChanged:
        quadData = QuadData(mesh, basis, EntityType.Element, QuadOrder)

    quad_pts = quadData.quad_pts
    quad_wts = quadData.quad_wts
    nq = quad_pts.shape[0]

    if QuadChanged:
        PhiData = BasisData(basis,order,mesh)
        PhiData.eval_basis(quad_pts, Get_Phi=True)

    if PhysicalSpace:
        JData.element_jacobian(mesh,elem,quad_pts,get_djac=True)
        if JData.nq == 1:
            djac = np.full(nq, JData.djac[0])
        else:
            djac = JData.djac
    else:
        djac = np.full(nq, 1.)

    nb = PhiData.Phi.shape[1]
    #nb = PhiData.nn
    phi = PhiData.Phi
<<<<<<< HEAD
    MM = np.zeros([nn,nn])
    for i in range(nn):
        for j in range(nn):
            t = 0.
            for iq in range(nq):
                t += phi[iq,i]*phi[iq,j]*wq[iq]*djac[iq] # JData.djac[iq*(JData.nq != 1)]
            MM[i,j] = t
=======
    MM = np.zeros([nb,nb])
    # for i in range(nn):
    #     for j in range(nn):
    #         t = 0.
    #         for iq in range(nq):
    #             t += phi[iq,i]*phi[iq,j]*wq[iq]*djac[iq] # JData.djac[iq*(JData.nq != 1)]
    #         MM[i,j] = t

    MM[:] = np.matmul(phi.transpose(), phi*quad_wts*djac)
>>>>>>> 5f8d1c3a
    StaticData.pnq = nq
    StaticData.quadData = quadData
    StaticData.PhiData = PhiData
    StaticData.JData = JData

    return MM, StaticData

def GetElemADERMatrix(mesh, basis1, basis2, Order, dt, EqnSet, PhysicalSpace=False, elem=-1, StaticData=None):

    c = EqnSet.Params["ConstVelocity"]
    nu = 0.

    Elem2Nodes = mesh.Elem2Nodes[elem]
    dx = np.abs(mesh.Coords[Elem2Nodes[1],0]-mesh.Coords[Elem2Nodes[0],0])

    #Stiffness matrix in space
    gradDir = 0
    SMS,_= get_stiffness_matrix_ader(mesh, basis1, Order, 0, gradDir)
    SMS = np.transpose(SMS)
    SMS = c*(dt/dx)*SMS
    #Stiffness matrix in time
    gradDir = 1
    SMT,_= get_stiffness_matrix_ader(mesh, basis1, Order, 0, gradDir)

    #Calculate flux matrices in time at tau=1 (L) and tau=-1 (R)
    FTL,_= get_temporal_flux_ader(mesh, basis1, basis1, Order, elem=0, PhysicalSpace=False, StaticData=None)
    FTR,_= get_temporal_flux_ader(mesh, basis1, basis2, Order, elem=0, PhysicalSpace=False, StaticData=None)

    MM,_=  get_elem_mass_matrix_ader(mesh, basis1, Order, elem=-1, PhysicalSpace=False, StaticData=None)
    MM = nu*(dt/2.)*MM
    A1 = np.subtract(FTL,SMT)
    A2 = np.add(A1,SMS)
    A = np.add(A2,MM)



    return A, FTR, StaticData

def get_elem_inv_mass_matrix(mesh, basis, order, elem=-1, PhysicalSpace=False, StaticData=None):
    '''
    Method: get_elem_inv_mass_matrix
    ---------------------------------
    Calculate the inverse mass matrix

    INPUTS:
        mesh: mesh object
        basis: type of basis function
        order: solution order
        elem: element index
        PhysicalSpace: Flag to calc matrix in physical or reference space (default: False {reference space})

    OUTPUTS: 
        iMM: inverse mass matrix  
    '''
    MM, StaticData = get_elem_mass_matrix(mesh, basis, order, elem, PhysicalSpace, StaticData)
    
    iMM = np.linalg.inv(MM) 

    return iMM, StaticData

def get_elem_inv_mass_matrix_ader(mesh, basis, order, elem=-1, PhysicalSpace=False, StaticData=None):
    '''
    Method: get_elem_inv_mass_matrix_ader
    --------------------------------------
    Calculate the inverse mass matrix for ADER-DG prediction step

    INPUTS:
        mesh: mesh object
        basis: type of basis function
        order: solution order
        PhysicalSpace: Flag to calc matrix in physical or reference space (default: False {reference space})
        elem: element index

    OUTPUTS: 
        iMM: inverse mass matrix for ADER-DG predictor step
    '''
    MM, StaticData = get_elem_mass_matrix_ader(mesh, basis, order, elem, PhysicalSpace, StaticData)

    iMM = np.linalg.inv(MM)

    return iMM, StaticData

def GetElemInvADERMatrix(mesh, basis1, basis2, Order, dt, EqnSet, PhysicalSpace=False, elem=-1, StaticData=None):
    ADER, FTR, StaticData = GetElemADERMatrix(mesh, basis1, basis2, Order, dt, EqnSet, PhysicalSpace, elem, StaticData)

    ADERinv = np.linalg.solve(ADER,FTR)
    
    return ADERinv, StaticData

def get_stiffness_matrix(mesh, basis, order, elem, StaticData=None):
    '''
    Method: get_stiffness_matrix
    --------------------------------------
    Calculate the stiffness_matrix

    INPUTS:
        mesh: mesh object
        basis: type of basis function
        order: solution order
        elem: element index

    OUTPUTS: 
        SM: stiffness matrix
    '''
    if StaticData is None:
        pnq = -1
        quadData = None
        PhiData = None
        JData = JacobianData(mesh)
        StaticData = GenericData()
    else:
        nq = StaticData.pnq
        quadData = StaticData.quadData
        PhiData = StaticData.PhiData
        JData = StaticData.JData

    QuadOrder,QuadChanged = get_gaussian_quadrature_elem(mesh, mesh.QBasis, order*2, quadData=quadData)
    if QuadChanged:
        quadData = QuadData(mesh, mesh.QBasis, EntityType.Element, QuadOrder)

    quad_pts = quadData.quad_pts
    quad_wts = quadData.quad_wts
    nq = quad_pts.shape[0]

    if QuadChanged:
        PhiData = BasisData(basis,order,mesh)
        PhiData.eval_basis(quad_pts, Get_Phi=True, Get_GPhi=True)

    JData.element_jacobian(mesh,elem,quad_pts,get_djac=True,get_ijac=True)
    PhiData.eval_basis(quad_points, Get_gPhi=True, JData=JData)

    nb = PhiData.Phi.shape[1]

    phi = PhiData.Phi
    gPhi = PhiData.gPhi
    SM = np.zeros([nb,nb])
    for i in range(nb):
        for j in range(nb):
            t = 0.
            for iq in range(nq):
                t += gPhi[iq,i,0]*phi[iq,j]*wq[iq]*JData.djac[iq*(JData.nq != 1)]
            SM[i,j] = t

    StaticData.pnq = nq
    StaticData.quadData = quadData
    StaticData.PhiData = PhiData
    StaticData.JData = JData

    return SM, StaticData


def get_stiffness_matrix_ader(mesh, basis, order, elem, gradDir, StaticData=None):
    '''
    Method: get_stiffness_matrix_ader
    --------------------------------------
    Calculate the stiffness matrix for ADER-DG prediction step

    INPUTS:
        mesh: mesh object
        basis: type of basis function
        order: solution order
        elem: element index
        gradDir: direction of gradient calc

    OUTPUTS: 
        SM: stiffness matrix for ADER-DG
    '''
    if StaticData is None:
        pnq = -1
        quadData = None
        PhiData = None
        StaticData = GenericData()
    else:
        nq = StaticData.pnq
        quadData = StaticData.quadData
        PhiData = StaticData.PhiData
        # JData = StaticData.JData

    QuadOrder,QuadChanged = get_gaussian_quadrature_elem(mesh, basis, order*2., quadData=quadData)
    #Add one to QuadOrder to adjust the mesh.Dim addition in get_gaussian_quadrature_elem.
    QuadOrder+=1
    if QuadChanged:
        quadData = QuadDataADER(mesh, basis, EntityType.Element, QuadOrder)

    quad_pts = quadData.quad_pts
    quad_wts = quadData.quad_wts
    nq = quad_pts.shape[0]

    if QuadChanged:
        PhiData = BasisData(basis,order,mesh)
        PhiData.eval_basis(quad_pts, Get_Phi=True, Get_GPhi=True)

    nb = PhiData.Phi.shape[1]

    phi = PhiData.Phi
    GPhi = PhiData.GPhi
    SM = np.zeros([nb,nb])
    # for i in range(nn):
    #     for j in range(nn):
    #         t = 0.
    #         for iq in range(nq):
    #             t += GPhi[iq,i,gradDir]*phi[iq,j]*wq[iq]
    #         SM[i,j] = t
    #code.interact(local=locals())
    SM[:] = np.matmul(GPhi[:,:,gradDir].transpose(),phi*quad_wts)
    StaticData.pnq = nq
    StaticData.quadData = quadData
    StaticData.PhiData = PhiData

    return SM, StaticData

def get_temporal_flux_ader(mesh, basis1, basis2, order, elem=-1, PhysicalSpace=False, StaticData=None):
    '''
    Method: get_temporal_flux_ader
    --------------------------------------
    Calculate the temporal flux matrix for ADER-DG prediction step

    INPUTS:
        mesh: mesh object
        basis1: type of basis function
        basis2: type of basis function
        order: solution order
        elem: element index
        PhysicalSpace: Flag to calc matrix in physical or reference space (default: False {reference space})

    OUTPUTS: 
        FT: flux matrix for ADER-DG

    NOTES:
        Can work at tau_n and tau_n+1 depending on basis combinations
    '''

    if StaticData is None:
        pnq = -1
        quadData = None
        PhiData = None
        PsiData = None
        StaticData = GenericData()
    else:
        nq = StaticData.pnq
        quadData = StaticData.quadData
        PhiData = StaticData.PhiData
        PsiData = StaticData.PsiData

    if basis1 == basis2:
        face = 2 
    else:
        face = 0
    QuadOrder,QuadChanged = get_gaussian_quadrature_elem(mesh, mesh.QBasis, order*2, quadData=quadData)
  
    if QuadChanged:
        quadData = QuadData(mesh, mesh.QBasis, EntityType.Element, QuadOrder)

    quad_pts = quadData.quad_pts
    quad_wts = quadData.quad_wts
    nq = quad_pts.shape[0]
    if QuadChanged:
        if basis1 == basis2:
            face = 2
            basis = basis1
            PhiData = BasisData(basis,order,mesh)
            PsiData = PhiData
            xelem = np.zeros([nq,mesh.Dim+1])
            PhiData.eval_basis_on_face_ader(mesh, basis, face, quad_pts, xelem, Get_Phi=True)
            PsiData.eval_basis_on_face_ader(mesh, basis, face, quad_pts, xelem, Get_Phi=True)
        else:
            face = 0
            PhiData = BasisData(basis1,order,mesh)
            PsiData = BasisData(basis2,order,mesh)
            xelemPhi = np.zeros([nq,mesh.Dim+1])
            xelemPsi = np.zeros([nq,mesh.Dim])
            PhiData.eval_basis_on_face_ader(mesh, basis1, face, quad_pts, xelemPhi, Get_Phi=True)
            #PsiData.eval_basis_on_face_ader(mesh, basis2, face, xq, xelemPsi, Get_Phi=True)
            PsiData.eval_basis(quad_pts, Get_Phi=True, Get_GPhi=False)


    nb_st = PhiData.Phi.shape[1] #PhiData.nn
    nb = PsiData.Phi.shape[1] #PsiData.nn

    FT = np.zeros([nb_st,nb])
    # for i in range(nn1):
    #     for j in range(nn2):
    #         t = 0.
    #         for iq in range(nq):
    #             t += phi[iq,i]*psi[iq,j]*wq[iq]
    #         MM[i,j] = t

    FT[:] = np.matmul(PhiData.Phi.transpose(),PsiData.Phi*quad_wts)
    StaticData.pnq = nq
    StaticData.quadData = quadData
    StaticData.PhiData = PhiData
 
    return FT, StaticData


def get_elem_mass_matrix_ader(mesh, basis, order, elem=-1, PhysicalSpace=False, StaticData=None):
    '''
    Method: get_elem_mass_matrix_ader
    --------------------------------------
    Calculate the mass matrix for ADER-DG prediction step

    INPUTS:
        mesh: mesh object
        basis: type of basis function
        order: solution order
        elem: element index
        PhysicalSpace: Flag to calc matrix in physical or reference space (default: False {reference space})

    OUTPUTS: 
        MM: mass matrix for ADER-DG
    '''
    if StaticData is None:
        pnq = -1
        quadData = None
        PhiData = None
        JData = JacobianData(mesh)
        StaticData = GenericData()
    else:
        nq = StaticData.pnq
        quadData = StaticData.quadData
        PhiData = StaticData.PhiData
        JData = StaticData.JData

    if PhysicalSpace:
        QuadOrder,QuadChanged = get_gaussian_quadrature_elem(mesh, mesh.QBasis, order*2, quadData=quadData)
    else:
        QuadOrder = order*2 + 1 #Add one for ADER method
        QuadChanged = True

    if QuadChanged:
        quadData = QuadDataADER(mesh, basis, EntityType.Element, QuadOrder)


    quad_pts = quadData.quad_pts
    quad_wts = quadData.quad_wts
    nq = quad_pts.shape[0]
    if QuadChanged:

        PhiData = BasisData(basis,order,mesh)
        PhiData.eval_basis(quad_pts, Get_Phi=True)

    if PhysicalSpace:
        JData.element_jacobian(mesh,elem,quad_pts,get_djac=True)
        if JData.nq == 1:
            djac = np.full(nq, JData.djac[0])
        else:
            djac = JData.djac
    else:
        djac = np.full(nq, 1.)

    nb_st = PhiData.Phi.shape[1]
    MM = np.zeros([nb_st,nb_st])
    # for i in range(nn):
    #     for j in range(nn):
    #         t = 0.
    #         for iq in range(nq):
    #             t += phi[iq,i]*phi[iq,j]*wq[iq]*djac[iq]
    #         MM[i,j] = t

    MM[:] = np.matmul(PhiData.Phi.transpose(), PhiData.Phi*quad_wts*djac)

    StaticData.pnq = nq
    StaticData.quadData = quadData
    StaticData.PhiData = PhiData
    StaticData.JData = JData

    return MM, StaticData

def get_projection_matrix(mesh, basis, basis_old, order, order_old, iMM):
    '''
    Method: get_projection_matrix
    --------------------------------------
    Calculate the projection matrix to increase order

    INPUTS:
        mesh: mesh object
        basis: type of basis function
        basis_old: type of basis function from previous order
        order: solution order
        order_old: previous solution order
        iMM: inverse mass matrix

    OUTPUTS: 
        PM: projection matrix
    '''
    QuadOrder = np.amax([order_old+order, 2*order])
    quadData = QuadData(mesh, basis, EntityType.Element, QuadOrder)

    quad_pts = quadData.quad_pts
    quad_wts = quadData.quad_wts
    nq = quad_pts.shape[0]

    PhiData_old = BasisData(basis_old, order_old, mesh)
    PhiData_old.eval_basis(quad_pts, Get_Phi=True)

    phi_old = PhiData_old.Phi
    nb_old = phi_old.shape[1]

    PhiData = BasisData(basis, order, mesh)
    PhiData.eval_basis(quad_pts, Get_Phi=True)
    phi = PhiData.Phi
    nb = phi.shape[1]

    A = np.zeros([nb,nb_old])
    # for i in range(nn):
    #     for j in range(nn_old):
    #         t = 0.
    #         for iq in range(nq):
    #             t += phi[iq,i]*phi_old[iq,j]*wq[iq] # JData.djac[iq*(JData.nq != 1)]
    #         A[i,j] = t
    A = np.matmul(phi.transpose(), phi_old*quad_wts)

    PM = np.matmul(iMM,A)

    return PM


def get_inv_stiffness_matrix(mesh, basis, order, elem, StaticData=None):
    '''
    Method: get_inv_stiffness_matrix
    --------------------------------------
    Calculate the inverse stiffness matrix (Currently not used)

    INPUTS:
        mesh: mesh object
        basis: type of basis function
        order: solution order
        elem: element index

    OUTPUTS: 
        iSM: inverse stiffness matrix
    '''
    SM, StaticData = get_stiffness_matrix(mesh, basis, order, elem, StaticData)

    iSM = np.linalg.inv(SM) 

    return iSM, StaticData

def get_inv_mass_matrices(mesh, EqnSet, solver=None):
    '''
    Method: compute_inv_mass_matrices
    --------------------------------------
    Calculate the inverse mass matrices

    INPUTS:
        mesh: mesh object
        EqnSet: type of equation set (i.e. scalar, euler, etc...)
        solver: type of solver (i.e. DG, ADER-DG, etc...)

    OUTPUTS: 
        iMM_all: all inverse mass matrices
    '''
    basis = EqnSet.Basis
    order = EqnSet.Order
    nb = order_to_num_basis_coeff(basis, order)
    iMM_all = np.zeros([mesh.nElem, nb, nb])

    StaticData = None

    # Uniform mesh?
    ReCalcMM = True
    if solver is not None:
        ReCalcMM = not solver.Params["UniformMesh"]
    for elem in range(mesh.nElem):
        if elem == 0 or ReCalcMM:
            # Only recalculate if not using uniform mesh
            iMM,StaticData = get_elem_inv_mass_matrix(mesh, basis, order, elem, True, StaticData)
        iMM_all[elem] = iMM

    if solver is not None:
        solver.DataSet.MMinv_all = iMM_all

    return iMM_all


def get_shapes(basis, order, quad_pts, phi=None):
    '''
    Method: get_shapes
    --------------------
    Choose basis evaluation based on order and basis

    INPUTS:
        basis: type of basis function
        order: solution order
        quad_pts: coordinates of nodes in ref space

    OUTPUTS: 
        phi: evaluated basis
    '''
    nq = quad_pts.shape[0]
    nb = order_to_num_basis_coeff(basis, order)

    if phi is None or phi.shape != (nq,nb):
        phi = np.zeros([nq,nb])
    else:
        phi[:] = 0.

    if basis == BasisType.LagrangeSeg:
        # for iq in range(nq): 
        #     shape_tensor_lagrange(1, Order, xq[iq], phi[iq,:])
        # code.interact(local=locals())
        shape_tensor_lagrange(1, order, quad_pts, phi)
    elif basis == BasisType.LagrangeQuad:
        # for iq in range(nq): 
        #     shape_tensor_lagrange(2, Order, xq[iq], phi[iq,:])
        shape_tensor_lagrange(2, order, quad_pts, phi)
    elif basis == BasisType.LagrangeTri:
        shape_lagrange_tri(order, quad_pts, phi)
    elif basis == BasisType.LegendreSeg:
        # for iq in range(nq):
        #     shape_tensor_legendre(1, Order, xq[iq], phi[iq,:])
        shape_tensor_legendre(1, order, quad_pts, phi)
    elif basis == BasisType.LegendreQuad:
        # for iq in range(nq):
        #     shape_tensor_legendre(2, Order, xq[iq], phi[iq,:])
        shape_tensor_legendre(2, order, quad_pts, phi)
    else:
        raise Exception("Basis not supported")

    return phi


def get_grads(basis, order, dim, quad_pts, GPhi=None):
    '''
    Method: get_grads
    --------------------
    Choose basis gradient evaluation based on order and basis

    INPUTS:
        basis: type of basis function
        order: solution order
        dim: dimension of mesh
        quad_pts: coordinates of nodes in ref space

    OUTPUTS: 
        Gphi: evaluated gradient of basis
    '''
    nq = quad_pts.shape[0]
    nb = order_to_num_basis_coeff(basis, order)

    if GPhi is None or GPhi.shape != (nq,nb,dim):
        GPhi = np.zeros([nq,nb,dim])
    else: 
        GPhi[:] = 0.

    if basis == BasisType.LagrangeSeg:
        # for iq in range(nq): 
        #     grad_tensor_lagrange(1, Order, xq[iq], GPhi[iq,:,:])
        grad_tensor_lagrange(1, order, quad_pts, GPhi)
    elif basis == BasisType.LagrangeQuad:
        # for iq in range(nq): 
            # grad_tensor_lagrange(2, Order, xq[iq], GPhi[iq,:,:])
        grad_tensor_lagrange(2, order, quad_pts, GPhi)
    elif basis == BasisType.LagrangeTri:
        grad_lagrange_tri(order, quad_pts, GPhi)
    elif basis == BasisType.LegendreSeg:
        # for iq in range(nq):
        #     grad_tensor_legendre(1, Order, xq[iq], GPhi[iq,:,:])
        grad_tensor_legendre(1, order, quad_pts, GPhi)
    elif basis == BasisType.LegendreQuad:
        # for iq in range(nq):
        #     grad_tensor_legendre(2, Order, xq[iq], GPhi[iq,:,:])
        grad_tensor_legendre(2, order, quad_pts, GPhi)
    else:
        raise Exception("Basis not supported")

    return GPhi


def get_lagrange_basis_1D(x, xnode, nnode, phi, gphi):
    '''
    Method: get_lagrange_basis_1D
    ------------------------------
    Calculates the 1D Lagrange basis functions

    INPUTS:
        x: coordinate of current node
        xnode: coordinates of nodes in 1D ref space
        nnode: number of nodes in 1D ref space
        
    OUTPUTS: 
        phi: evaluated basis 
        gphi: evaluated physical gradient of basis
    '''
    # for j in range(nnode):
    #     if phi is not None:
    #         pj = 1.
    #         for i in range(j): pj *= (x-xnode[i])/(xnode[j]-xnode[i])
    #         for i in range(j+1,nnode): pj *= (x-xnode[i])/(xnode[j]-xnode[i])
    #         phi[j] = pj
        # if gphi is not None:
        #     gphi[j] = 0.0;
        #     for i in range(nnode):
        #         if i != j:
        #             g = 1./(xnode[j] - xnode[i])
        #             for k in range(nnode):
        #                 if k != i and k != j:
        #                     g *= (x - xnode[k])/(xnode[j] - xnode[k])
        #             gphi[j] += g

    nnode = xnode.shape[0]
    mask = np.ones(nnode, bool)

    if phi is not None:
        phi[:] = 1.
        for j in range(nnode):
            mask[j] = False
            phi[:,j] = np.prod((x - xnode[mask])/(xnode[j] - xnode[mask]),axis=1)
            mask[j] = True

    if gphi is not None:
        gphi[:] = 0.

        for j in range(nnode):
            mask[j] = False
            for i in range(nnode):
                if i == j:
                    continue

                mask[i] = False
                if nnode > 2: 
                    gphi[:,j,:] += np.prod((x - xnode[mask])/(xnode[j] - xnode[mask]),
                        axis=1).reshape(-1,1)/(xnode[j] - xnode[i])
                else:
                    gphi[:,j,:] += 1./(xnode[j] - xnode[i])

                mask[i] = True
            mask[j] = True

def get_lagrange_basis_2D(x, xnode, nnode, phi, gphi):
    '''
    Method: get_lagrange_basis_2D
    ------------------------------
    Calculates the 2D Lagrange basis functions

    INPUTS:
        x: coordinate of current node
        xnode: coordinates of nodes in 1D ref space
        nnode: number of nodes in 1D ref space
        
    OUTPUTS: 
        phi: evaluated basis 
        gphi: evaluated gradient of basis
    '''
    if gphi is not None:
        gphix = np.zeros((x.shape[0],xnode.shape[0],1)); gphiy = np.zeros_like(gphix)
    else:
        gphix = None; gphiy = None
    # Always need phi
    phix = np.zeros((x.shape[0],xnode.shape[0])); phiy = np.zeros_like(phix)

    get_lagrange_basis_1D(x[:,0].reshape(-1,1), xnode, nnode, phix, gphix)
    get_lagrange_basis_1D(x[:,1].reshape(-1,1), xnode, nnode, phiy, gphiy)

    if phi is not None:
        for i in range(x.shape[0]):
            phi[i,:] = np.reshape(np.outer(phix[i,:], phiy[i,:]), (-1,), 'F')
    if gphi is not None:
        for i in range(x.shape[0]):
            gphi[i,:,0] = np.reshape(np.outer(gphix[i,:,0], phiy[i,:]), (-1,), 'F')
            gphi[i,:,1] = np.reshape(np.outer(phix[i,:], gphiy[i,:,0]), (-1,), 'F')


def shape_tensor_lagrange(dim, p, x, phi):
    '''
    Method: shape_tensor_lagrange
    ------------------------------
    Calculates lagrange bais for 1D or 2D quads

    INPUTS:
        dim: dimension of mesh
        p: order of polynomial space
        x: coordinate of current node

    OUTPUTS: 
        phi: evaluated basis 
    '''
    if p == 0:
    	phi[:] = 1.
    	return

    # nnode = p + 1
    # xnode = np.zeros(nnode)
    # dx = 2./float(p)
    # for i in range(nnode): xnode[i] = -1. + float(i)*dx
    # xnode, nnode = equidistant_nodes(BasisType.LagrangeSeg, p)
    # xnode.shape = nnode

    nnode = p+1
    xnode = equidistant_nodes_1D_range(-1., 1., nnode)

    if dim == 1:
        get_lagrange_basis_1D(x, xnode, nnode, phi, None)
    elif dim == 2:
        get_lagrange_basis_2D(x, xnode, nnode, phi, None)


def shape_lagrange_tri(p, xi, phi):
    '''
    Method: shape_lagrange_tri
    ------------------------------
    Calculates lagrange bais for triangles

    INPUTS:
        p: order of polynomial space
        xi: coordinates of current node

    OUTPUTS: 
        phi: evaluated basis 
    '''
    x = xi[:,0]; y = xi[:,1]

    if p == 0:
        phi[:] = 1.
    elif p == 1:
        phi[:,0] = 1-x-y
        phi[:,1] = x  
        phi[:,2] = y
    elif p == 2:
        phi[:,0] = 1.0-3.0*x-3.0*y+2.0*x*x+4.0*x*y+2.0*y*y
        phi[:,2] = -x+2.0*x*x
        phi[:,5] = -y+2.0*y*y
        phi[:,4] = 4.0*x*y
        phi[:,3] = 4.0*y-4.0*x*y-4.0*y*y
        phi[:,1] = 4.0*x-4.0*x*x-4.0*x*y
    elif p == 3:
        phi[:,0] = 1.0-11.0/2.0*x-11.0/2.0*y+9.0*x*x+18.0*x*y+9.0*y*y-9.0/2.0*x*x*x-27.0/2.0*x*x*y-27.0/2.0*x*y*y-9.0/2.0*y*y*y
        phi[:,3] = x-9.0/2.0*x*x+9.0/2.0*x*x*x
        phi[:,9] = y-9.0/2.0*y*y+9.0/2.0*y*y*y
        phi[:,6] = -9.0/2.0*x*y+27.0/2.0*x*x*y
        phi[:,8] = -9.0/2.0*x*y+27.0/2.0*x*y*y
        phi[:,7] = -9.0/2.0*y+9.0/2.0*x*y+18.0*y*y-27.0/2.0*x*y*y-27.0/2.0*y*y*y
        phi[:,4] = 9.0*y-45.0/2.0*x*y-45.0/2.0*y*y+27.0/2.0*x*x*y+27.0*x*y*y+27.0/2.0*y*y*y
        phi[:,1] = 9.0*x-45.0/2.0*x*x-45.0/2.0*x*y+27.0/2.0*x*x*x+27.0*x*x*y+27.0/2.0*x*y*y
        phi[:,2] = -9.0/2.0*x+18.0*x*x+9.0/2.0*x*y-27.0/2.0*x*x*x-27.0/2.0*x*x*y
        phi[:,5] = 27.0*x*y-27.0*x*x*y-27.0*x*y*y
    elif p == 4:
        phi[:, 0] = 1.0-25.0/3.0*x-25.0/3.0*y+70.0/3.0*x*x+140.0/3.0*x*y+70.0/3.0*y*y-80/3.0*x*x*x-80.0*x*x*y-80.0*x*y*y-80.0/3.0*y*y*y \
        +32.0/3.0*x*x*x*x+128/3.0*x*x*x*y+64.0*x*x*y*y+128.0/3.0*x*y*y*y+32.0/3.0*y*y*y*y 
        phi[:, 4] = -x+22.0/3.0*x*x-16.0*x*x*x+32.0/3.0*x*x*x*x 
        phi[:,14] = -y+22.0/3.0*y*y-16.0*y*y*y+32.0/3.0*y*y*y*y 
        phi[:, 8] = 16.0/3.0*x*y-32.0*x*x*y+128.0/3.0*x*x*x*y 
        phi[:,11] = 4.0*x*y-16.0*x*x*y-16.0*x*y*y+64.0*x*x*y*y 
        phi[:,13] = 16.0/3.0*x*y-32.0*x*y*y+128.0/3.0*x*y*y*y 
        phi[:,12] = 16.0/3.0*y-16.0/3.0*x*y-112.0/3.0*y*y+32.0*x*y*y+224.0/3.0*y*y*y-128.0/3.0*x*y*y*y-128.0/3.0*y*y*y*y 
        phi[:, 9] = -12.0*y+28.0*x*y+76.0*y*y-16.0*x*x*y-144.0*x*y*y-128.0*y*y*y+64.0*x*x*y*y+128.0*x*y*y*y+64.0*y*y*y*y 
        phi[:, 5] = 16.0*y-208.0/3.0*x*y-208.0/3.0*y*y+96.0*x*x*y+192.0*x*y*y+96.0*y*y*y-128.0/3.0*x*x*x*y- 128*x*x*y*y-128.0*x*y*y*y-128.0/3.0*y*y*y*y 
        phi[:, 1] = 16.0*x-208.0/3.0*x*x-208.0/3.0*x*y+96.0*x*x*x+192.0*x*x*y+96.0*x*y*y-128.0/3.0*x*x*x*x- 128*x*x*x*y-128.0*x*x*y*y-128.0/3.0*x*y*y*y 
        phi[:, 2] = -12.0*x+76.0*x*x+28.0*x*y-128.0*x*x*x-144.0*x*x*y-16.0*x*y*y+64.0*x*x*x*x+128.0*x*x*x*y+64.0*x*x*y*y 
        phi[:, 3] = 16.0/3.0*x-112.0/3.0*x*x-16.0/3.0*x*y+224.0/3.0*x*x*x+32.0*x*x*y-128.0/3.0*x*x*x*x-128.0/3.0*x*x*x*y 
        phi[:, 6] = 96.0*x*y-224.0*x*x*y-224.0*x*y*y+128.0*x*x*x*y+256.0*x*x*y*y+128.0*x*y*y*y 
        phi[:, 7] = -32.0*x*y+160.0*x*x*y+32.0*x*y*y-128.0*x*x*x*y-128.0*x*x*y*y 
        phi[:,10] = -32.0*x*y+32.0*x*x*y+160.0*x*y*y-128.0*x*x*y*y-128.0*x*y*y*y
    elif p == 5:
        phi[:, 0]  = 1.0-137.0/12.0*x-137.0/12.0*y+375.0/8.0*x*x+375.0/4.0*x*y+375.0/8.0*y*y-2125.0/24.0*x*x*x-2125.0/8.0*x*x*y-2125.0/8.0*x*y*y \
        -2125.0/24.0*y*y*y+ 625.0/8.0*x*x*x*x+625.0/2.0*x*x*x*y+1875.0/4.0*x*x*y*y+625.0/2.0*x*y*y*y+625.0/8.0*y*y*y*y-625.0/24.0*x*x*x*x*x \
        -3125.0/24.0*x*x*x*x*y-3125.0/12.0*x*x*x*y*y-3125.0/12.0*x*x*y*y*y-3125.0/24.0*x*y*y*y*y-625.0/24.0*y*y*y*y*y
        phi[:, 5]  = x-125.0/12.0*x*x+875.0/24.0*x*x*x-625.0/12.0*x*x*x*x+625.0/24.0*x*x*x*x*x
        phi[:,20]  = y-125.0/12.0*y*y+875.0/24.0*y*y*y-625.0/12.0*y*y*y*y+625.0/24.0*y*y*y*y*y
        phi[:,10]  = -25.0/4.0*x*y+1375.0/24.0*x*x*y-625.0/4.0*x*x*x*y+3125.0/24.0*x*x*x*x*y
        phi[:,14]  = -25.0/6.0*x*y+125.0/4.0*x*x*y+125.0/6.0*x*y*y-625.0/12.0*x*x*x*y-625.0/4.0*x*x*y*y+3125.0/12.0*x*x*x*y*y
        phi[:,17]  = -25.0/6.0*x*y+125.0/6.0*x*x*y+125.0/4.0*x*y*y-625.0/4.0*x*x*y*y-625.0/12.0*x*y*y*y+3125.0/12.0*x*x*y*y*y
        phi[:,19]  = -25.0/4.0*x*y+1375.0/24.0*x*y*y-625.0/4.0*x*y*y*y+3125.0/24.0*x*y*y*y*y
        phi[:,18]  = -25.0/4.0*y+25.0/4.0*x*y+1525.0/24.0*y*y-1375.0/24.0*x*y*y-5125.0/24.0*y*y*y+625.0/4.0*x*y*y*y+6875.0/24.0*y*y*y*y \
        -3125.0/24.0*x*y*y*y*y-3125.0/24.0*y*y*y*y*y
        phi[:,15]  = 50.0/3.0*y-75.0/2.0*x*y-325.0/2.0*y*y+125.0/6.0*x*x*y+3875.0/12.0*x*y*y+6125.0/12.0*y*y*y-625.0/4.0*x*x*y*y-3125.0/4.0*x*y*y*y \
        -625.0*y*y*y*y+3125.0/12.0*x*x*y*y*y+3125.0/6.0*x*y*y*y*y+3125.0/12.0*y*y*y*y*y
        phi[:,11]  = -25.0*y+1175.0/12.0*x*y+2675.0/12.0*y*y-125.0*x*x*y-8875.0/12.0*x*y*y-7375.0/12.0*y*y*y+625.0/12.0*x*x*x*y+3125.0/4.0*x*x*y*y \
        +5625.0/4.0*x*y*y*y+8125.0/12.0*y*y*y*y-3125.0/12.0*x*x*x*y*y-3125.0/4.0*x*x*y*y*y-3125.0/4.0*x*y*y*y*y-3125.0/12.0*y*y*y*y*y 
        phi[:, 6] = 25.0*y-1925.0/12.0*x*y-1925.0/12.0*y*y+8875.0/24.0*x*x*y+8875.0/12.0*x*y*y+8875.0/24.0*y*y*y-4375.0/12.0*x*x*x*y \
        -4375.0/4.0*x*x*y*y-4375.0/4.0*x*y*y*y-4375.0/12.0*y*y*y*y+3125.0/24.0*x*x*x*x*y+ 3125.0/6.0*x*x*x*y*y+3125.0/4.0*x*x*y*y*y \
        +3125.0/6.0*x*y*y*y*y+3125.0/24.0*y*y*y*y*y
        phi[:, 1] = 25.0*x-1925.0/12.0*x*x-1925.0/12.0*x*y+8875.0/24.0*x*x*x+8875.0/12.0*x*x*y+8875.0/24.0*x*y*y-4375.0/12.0*x*x*x*x-4375.0/4.0*x*x*x*y \
        -4375.0/4.0*x*x*y*y-4375.0/12.0*x*y*y*y+3125.0/24.0*x*x*x*x*x+3125.0/6.0*x*x*x*x*y+3125.0/4.0*x*x*x*y*y+3125.0/6.0*x*x*y*y*y+3125.0/24.0*x*y*y*y*y
        phi[:, 2] = -25.0*x+2675.0/12.0*x*x+1175.0/12.0*x*y-7375.0/12.0*x*x*x-8875.0/12.0*x*x*y-125.0*x*y*y+8125.0/12.0*x*x*x*x \
        +5625.0/4.0*x*x*x*y+3125.0/4.0*x*x*y*y+625.0/12.0*x*y*y*y-3125.0/12.0*x*x*x*x*x- 3125.0/4.0*x*x*x*x*y-3125.0/4.0*x*x*x*y*y-3125.0/12.0*x*x*y*y*y
        phi[:, 3] = 50.0/3.0*x-325.0/2.0*x*x-75.0/2.0*x*y+6125.0/12.0*x*x*x+3875.0/12.0*x*x*y+125.0/6.0*x*y*y-625.0*x*x*x*x \
        -3125.0/4.0*x*x*x*y-625.0/4.0*x*x*y*y+3125.0/12.0*x*x*x*x*x+3125.0/6.0*x*x*x*x*y+3125.0/12.0*x*x*x*y*y
        phi[:, 4] = -25.0/4.0*x+1525.0/24.0*x*x+25.0/4.0*x*y-5125.0/24.0*x*x*x-1375.0/24.0*x*x*y+6875.0/24.0*x*x*x*x+625.0/4.0*x*x*x*y \
        -3125.0/24.0*x*x*x*x*x-3125.0/24.0*x*x*x*x*y
        phi[:, 7] = 250.0*x*y-5875.0/6.0*x*x*y-5875.0/6.0*x*y*y+1250.0*x*x*x*y+2500.0*x*x*y*y+1250.0*x*y*y*y-3125.0/6.0*x*x*x*x*y \
        -3125.0/2.0*x*x*x*y*y-3125.0/2.0*x*x*y*y*y-3125.0/6.0*x*y*y*y*y
        phi[:, 8] = -125.0*x*y+3625.0/4.0*x*x*y+1125.0/4.0*x*y*y-3125.0/2.0*x*x*x*y-6875.0/4.0*x*x*y*y-625.0/4.0*x*y*y*y+3125.0/4.0*x*x*x*x*y \
        +3125.0/2.0*x*x*x*y*y+3125.0/4.0*x*x*y*y*y
        phi[:, 9] = 125.0/3.0*x*y-2125.0/6.0*x*x*y-125.0/3.0*x*y*y+2500.0/3.0*x*x*x*y+625.0/2.0*x*x*y*y-3125.0/6.0*x*x*x*x*y-3125.0/6.0*x*x*x*y*y
        phi[:,12] = -125.0*x*y+1125.0/4.0*x*x*y+3625.0/4.0*x*y*y-625.0/4.0*x*x*x*y-6875.0/4.0*x*x*y*y-3125.0/2.0*x*y*y*y+3125.0/4.0*x*x*x*y*y \
        +3125.0/2.0*x*x*y*y*y+3125.0/4.0*x*y*y*y*y
        phi[:,13] = 125.0/4.0*x*y-375.0/2.0*x*x*y-375.0/2.0*x*y*y+625.0/4.0*x*x*x*y+4375.0/4.0*x*x*y*y+625.0/4.0*x*y*y*y-3125.0/4.0*x*x*x*y*y \
        -3125.0/4.0*x*x*y*y*y
        phi[:,16] = 125.0/3.0*x*y-125.0/3.0*x*x*y-2125.0/6.0*x*y*y+625.0/2.0*x*x*y*y+2500.0/3.0*x*y*y*y-3125.0/6.0*x*x*y*y*y-3125.0/6.0*x*y*y*y*y


def grad_tensor_lagrange(dim, p, x, gphi):
    '''
    Method: grad_tensor_lagrange
    ------------------------------
    Calculates the lagrange basis gradients

    INPUTS:
        dim: dimension of mesh
        p: order of polynomial space
        x: coordinate of current node
        
    OUTPUTS: 
        gphi: evaluated gradient of basis
    '''
    if p == 0:
    	gphi[:,:] = 0.
    	return 

    nnode = p+1
    xnode = equidistant_nodes_1D_range(-1., 1., nnode)

    if dim == 1:
        get_lagrange_basis_1D(x, xnode, nnode, None, gphi)
    if dim == 2:
        get_lagrange_basis_2D(x, xnode, nnode, None, gphi)


def grad_lagrange_tri(p, xi, gphi):
    '''
    Method: grad_lagrange_tri
    ------------------------------
    Calculates lagrange basis gradient for triangles

    INPUTS:
        p: order of polynomial space
        xi: coordinates of current node

    OUTPUTS: 
        gphi: evaluated gradient of basis 
    '''
    x = xi[:,0]; y = xi[:,1]

    if p == 0:
        gphi[:] = 0.
    elif p == 1:
        gphi[:,0,0] =  -1.0
        gphi[:,1,0] =  1.0
        gphi[:,2,0] =  0.0
        gphi[:,0,1] =  -1.0
        gphi[:,1,1] =  0.0
        gphi[:,2,1] =  1.0
    elif p == 2:
        gphi[:,0,0] =  -3.0+4.0*x+4.0*y
        gphi[:,2,0] =  -1.0+4.0*x
        gphi[:,5,0] =  0.0
        gphi[:,4,0] =  4.0*y
        gphi[:,3,0] =  -4.0*y
        gphi[:,1,0] =  4.0-8.0*x-4.0*y
        gphi[:,0,1] =  -3.0+4.0*x+4.0*y
        gphi[:,2,1] =  0.0
        gphi[:,5,1] =  -1.0+4.0*y
        gphi[:,4,1] =  4.0*x
        gphi[:,3,1] =  4.0-4.0*x-8.0*y
        gphi[:,1,1] =  -4.0*x
    elif p == 3:
        gphi[:,0,0] =  -11.0/2.0+18.0*x+18.0*y-27.0/2.0*x*x-27.0*x*y-27.0/2.0*y*y
        gphi[:,3,0] =  1.0-9.0*x+27.0/2.0*x*x
        gphi[:,9,0] =  0.0
        gphi[:,6,0] =  -9.0/2.0*y+27.0*x*y
        gphi[:,8,0] =  -9.0/2.0*y+27.0/2.0*y*y
        gphi[:,7,0] =  9.0/2.0*y-27.0/2.0*y*y
        gphi[:,4,0] =  -45.0/2.0*y+27.0*x*y+27.0*y*y
        gphi[:,1,0] =  9.0-45.0*x-45.0/2.0*y+81.0/2.0*x*x+54.0*x*y+27.0/2.0*y*y
        gphi[:,2,0] =  -9.0/2.0+36.0*x+9.0/2.0*y-81.0/2.0*x*x-27.0*x*y
        gphi[:,5,0] =  27.0*y-54.0*x*y-27.0*y*y
        gphi[:,0,1] =  -11.0/2.0+18.0*x+18.0*y-27.0/2.0*x*x-27.0*x*y-27.0/2.0*y*y
        gphi[:,3,1] =  0.0
        gphi[:,9,1] =  1.0-9.0*y+27.0/2.0*y*y
        gphi[:,6,1] =  -9.0/2.0*x+27.0/2.0*x*x
        gphi[:,8,1] =  -9.0/2.0*x+27.0*x*y
        gphi[:,7,1] =  -9.0/2.0+9.0/2.0*x+36.0*y-27.0*x*y-81.0/2.0*y*y
        gphi[:,4,1] =  9.0-45.0/2.0*x-45.0*y+27.0/2.0*x*x+54.0*x*y+81.0/2.0*y*y
        gphi[:,1,1] =  -45.0/2.0*x+27.0*x*x+27.0*x*y
        gphi[:,2,1] =  9.0/2.0*x-27.0/2.0*x*x
        gphi[:,5,1] =  27.0*x-27.0*x*x-54.0*x*y
    elif p == 4:
        gphi[:, 0,0] =  -25.0/3.0+140.0/3.0*x+140.0/3.0*y-80.0*x*x-160.0*x*y-80.0*y*y+128.0/3.0*x*x*x+128.0*x*x*y+128.0*x*y*y+128.0/3.0*y*y*y
        gphi[:, 4,0] =  -1.0+44.0/3.0*x-48.0*x*x+128.0/3.0*x*x*x
        gphi[:,14,0] =  0.0
        gphi[:, 8,0] =  16.0/3.0*y-64.0*x*y+128.0*x*x*y
        gphi[:,11,0] =  4.0*y-32.0*x*y-16.0*y*y+128.0*x*y*y
        gphi[:,13,0] =  16.0/3.0*y-32.0*y*y+128.0/3.0*y*y*y
        gphi[:,12,0] =  -16.0/3.0*y+32.0*y*y-128.0/3.0*y*y*y
        gphi[:, 9,0] =  28.0*y-32.0*x*y-144.0*y*y+128.0*x*y*y+128.0*y*y*y
        gphi[:, 5,0] =  -208.0/3.0*y+192.0*x*y+192.0*y*y-128.0*x*x*y-256.0*x*y*y-128.0*y*y*y
        gphi[:, 1,0] =  16.0-416.0/3.0*x-208.0/3.0*y+288.0*x*x+384.0*x*y+96.0*y*y-512.0/3.0*x*x*x-384.0*x*x*y-256.0*x*y*y-128.0/3.0*y*y*y
        gphi[:, 2,0] =  -12.0+152.0*x+28.0*y-384.0*x*x-288.0*x*y-16.0*y*y+256.0*x*x*x+384.0*x*x*y+128.0*x*y*y
        gphi[:, 3,0] =  16.0/3.0-224.0/3.0*x-16.0/3.0*y+224.0*x*x+64.0*x*y-512.0/3.0*x*x*x-128.0*x*x*y
        gphi[:, 6,0] =  96.0*y-448.0*x*y-224.0*y*y+384.0*x*x*y+512.0*x*y*y+128.0*y*y*y
        gphi[:, 7,0] =  -32.0*y+320.0*x*y+32.0*y*y-384.0*x*x*y-256.0*x*y*y
        gphi[:,10,0] =  -32.0*y+64.0*x*y+160.0*y*y-256.0*x*y*y-128.0*y*y*y
        gphi[:, 0,1] =  -25.0/3.0+140.0/3.0*x+140.0/3.0*y-80.0*x*x-160.0*x*y-80.0*y*y+128.0/3.0*x*x*x+128.0*x*x*y+128.0*x*y*y+128.0/3.0*y*y*y
        gphi[:, 4,1] =  0.0
        gphi[:,14,1] =  -1.0+44.0/3.0*y-48.0*y*y+128.0/3.0*y*y*y
        gphi[:, 8,1] =  16.0/3.0*x-32.0*x*x+128.0/3.0*x*x*x
        gphi[:,11,1] =  4.0*x-16.0*x*x-32.0*x*y+128.0*x*x*y
        gphi[:,13,1] =  16.0/3.0*x-64.0*x*y+128.0*x*y*y
        gphi[:,12,1] =  16.0/3.0-16.0/3.0*x-224.0/3.0*y+64.0*x*y+224.0*y*y-128.0*x*y*y-512.0/3.0*y*y*y
        gphi[:, 9,1] =  -12.0+28.0*x+152.0*y-16.0*x*x-288.0*x*y-384.0*y*y+128.0*x*x*y+384.0*x*y*y+256.0*y*y*y
        gphi[:, 5,1] =  16.0-208.0/3.0*x-416.0/3.0*y+96.0*x*x+384.0*x*y+288.0*y*y-128.0/3.0*x*x*x-256.0*x*x*y-384.0*x*y*y-512.0/3.0*y*y*y
        gphi[:, 1,1] =  -208.0/3.0*x+192.0*x*x+192.0*x*y-128.0*x*x*x-256.0*x*x*y-128.0*x*y*y
        gphi[:, 2,1] =  28.0*x-144.0*x*x-32.0*x*y+128.0*x*x*x+128.0*x*x*y
        gphi[:, 3,1] =  -16.0/3.0*x+32.0*x*x-128.0/3.0*x*x*x
        gphi[:, 6,1] =  96.0*x-224.0*x*x-448.0*x*y+128.0*x*x*x+512.0*x*x*y+384.0*x*y*y
        gphi[:, 7,1] =  -32.0*x+160.0*x*x+64.0*x*y-128.0*x*x*x-256.0*x*x*y
        gphi[:,10,1] =  -32.0*x+32.0*x*x+320.0*x*y-256.0*x*x*y-384.0*x*y*y
    elif p == 5:
        gphi[:, 0,0] =  -137.0/12.0+375.0/4.0*x+375.0/4.0*y-2125.0/8.0*x*x-2125.0/4.0*x*y-2125.0/8.0*y*y+625.0/2.0*x*x*x+1875.0/2.0*x*x*y \
        +1875.0/2.0*x*y*y+625.0/2.0*y*y*y-3125.0/24.0*x*x*x*x-3125.0/6.0*x*x*x*y-3125.0/4.0*x*x*y*y-3125.0/6.0*x*y*y*y-3125.0/24.0*y*y*y*y
        gphi[:, 5,0] =  1.0-125.0/6.0*x+875.0/8.0*x*x-625.0/3.0*x*x*x+3125.0/24.0*x*x*x*x
        gphi[:,20,0] =  0.0
        gphi[:,10,0] =  -25.0/4.0*y+1375.0/12.0*x*y-1875.0/4.0*x*x*y+3125.0/6.0*x*x*x*y
        gphi[:,14,0] =  -25.0/6.0*y+125.0/2.0*x*y+125.0/6.0*y*y-625.0/4.0*x*x*y-625.0/2.0*x*y*y+3125.0/4.0*x*x*y*y
        gphi[:,17,0] =  -25.0/6.0*y+125.0/3.0*x*y+125.0/4.0*y*y-625.0/2.0*x*y*y-625.0/12.0*y*y*y+3125.0/6.0*x*y*y*y
        gphi[:,19,0] =  -25.0/4.0*y+1375.0/24.0*y*y-625.0/4.0*y*y*y+3125.0/24.0*y*y*y*y
        gphi[:,18,0] =  25.0/4.0*y-1375.0/24.0*y*y+625.0/4.0*y*y*y-3125.0/24.0*y*y*y*y
        gphi[:,15,0] =  -75.0/2.0*y+125.0/3.0*x*y+3875.0/12.0*y*y-625.0/2.0*x*y*y-3125.0/4.0*y*y*y+3125.0/6.0*x*y*y*y+3125.0/6.0*y*y*y*y
        gphi[:,11,0] =  1175.0/12.0*y-250.0*x*y-8875.0/12.0*y*y+625.0/4.0*x*x*y+3125.0/2.0*x*y*y+5625.0/4.0*y*y*y-3125.0/4.0*x*x*y*y \
        -3125.0/2.0*x*y*y*y-3125.0/4.0*y*y*y*y
        gphi[:, 6,0] =  -1925.0/12.0*y+8875.0/12.0*x*y+8875.0/12.0*y*y-4375.0/4.0*x*x*y-4375.0/2.0*x*y*y-4375.0/4.0*y*y*y+3125.0/6.0*x*x*x*y \
        +3125.0/2.0*x*x*y*y+3125.0/2.0*x*y*y*y+3125.0/6.0*y*y*y*y
        gphi[:, 1,0] =  25.0-1925.0/6.0*x-1925.0/12.0*y+8875.0/8.0*x*x+8875.0/6.0*x*y+8875.0/24.0*y*y-4375.0/3.0*x*x*x-13125.0/4.0*x*x*y \
        -4375.0/2.0*x*y*y-4375.0/12.0*y*y*y+15625.0/24.0*x*x*x*x+6250.0/3.0*x*x*x*y+9375.0/4.0*x*x*y*y+3125.0/3.0*x*y*y*y+3125.0/24.0*y*y*y*y
        gphi[:, 2,0] =  -25.0+2675.0/6.0*x+1175.0/12.0*y-7375.0/4.0*x*x-8875.0/6.0*x*y-125.0*y*y+8125.0/3.0*x*x*x+16875.0/4.0*x*x*y \
        +3125.0/2.0*x*y*y+625.0/12.0*y*y*y-15625.0/12.0*x*x*x*x-3125.0*x*x*x*y-9375.0/4.0*x*x*y*y-3125.0/6.0*x*y*y*y
        gphi[:, 3,0] =  50.0/3.0-325.0*x-75.0/2.0*y+6125.0/4.0*x*x+3875.0/6.0*x*y+125.0/6.0*y*y-2500.0*x*x*x-9375.0/4.0*x*x*y \
        -625.0/2.0*x*y*y+15625.0/12.0*x*x*x*x+6250.0/3.0*x*x*x*y+3125.0/4.0*x*x*y*y
        gphi[:, 4,0] =  -25.0/4.0+1525.0/12.0*x+25.0/4.0*y-5125.0/8.0*x*x-1375.0/12.0*x*y+6875.0/6.0*x*x*x+1875.0/4.0*x*x*y \
        -15625.0/24.0*x*x*x*x-3125.0/6.0*x*x*x*y
        gphi[:, 7,0] =  250.0*y-5875.0/3.0*x*y-5875.0/6.0*y*y+3750.0*x*x*y+5000.0*x*y*y+1250.0*y*y*y-6250.0/3.0*x*x*x*y \
        -9375.0/2.0*x*x*y*y-3125.0*x*y*y*y-3125.0/6.0*y*y*y*y
        gphi[:, 8,0] =  -125.0*y+3625.0/2.0*x*y+1125.0/4.0*y*y-9375.0/2.0*x*x*y-6875.0/2.0*x*y*y-625.0/4.0*y*y*y+3125.0*x*x*x*y \
        +9375.0/2.0*x*x*y*y+3125.0/2.0*x*y*y*y
        gphi[:, 9,0] =  125.0/3.0*y-2125.0/3.0*x*y-125.0/3.0*y*y+2500.0*x*x*y+625.0*x*y*y-6250.0/3.0*x*x*x*y-3125.0/2.0*x*x*y*y
        gphi[:,12,0] =  -125.0*y+1125.0/2.0*x*y+3625.0/4.0*y*y-1875.0/4.0*x*x*y-6875.0/2.0*x*y*y-3125.0/2.0*y*y*y+9375.0/4.0*x*x*y*y \
        +3125.0*x*y*y*y+3125.0/4.0*y*y*y*y
        gphi[:,13,0] =  125.0/4.0*y-375.0*x*y-375.0/2.0*y*y+1875.0/4.0*x*x*y+4375.0/2.0*x*y*y+625.0/4.0*y*y*y-9375.0/4.0*x*x*y*y \
        -3125.0/2.0*x*y*y*y
        gphi[:,16,0] =  125.0/3.0*y-250.0/3.0*x*y-2125.0/6.0*y*y+625.0*x*y*y+2500.0/3.0*y*y*y-3125.0/3.0*x*y*y*y-3125.0/6.0*y*y*y*y
        gphi[:, 0,1] =  -137.0/12.0+375.0/4.0*x+375.0/4.0*y-2125.0/8.0*x*x-2125.0/4.0*x*y-2125.0/8.0*y*y+625.0/2.0*x*x*x \
        +1875.0/2.0*x*x*y+1875.0/2.0*x*y*y+625.0/2.0*y*y*y-3125.0/24.0*x*x*x*x-3125.0/6.0*x*x*x*y-3125.0/4.0*x*x*y*y-3125.0/6.0*x*y*y*y-3125.0/24.0*y*y*y*y 
        gphi[:, 5,1] =  0.0
        gphi[:,20,1] =  1.0-125.0/6.0*y+875.0/8.0*y*y-625.0/3.0*y*y*y+3125.0/24.0*y*y*y*y
        gphi[:,10,1] =  -25.0/4.0*x+1375.0/24.0*x*x-625.0/4.0*x*x*x+3125.0/24.0*x*x*x*x
        gphi[:,14,1] =  -25.0/6.0*x+125.0/4.0*x*x+125.0/3.0*x*y-625.0/12.0*x*x*x-625.0/2.0*x*x*y+3125.0/6.0*x*x*x*y
        gphi[:,17,1] =  -25.0/6.0*x+125.0/6.0*x*x+125.0/2.0*x*y-625.0/2.0*x*x*y-625.0/4.0*x*y*y+3125.0/4.0*x*x*y*y
        gphi[:,19,1] =  -25.0/4.0*x+1375.0/12.0*x*y-1875.0/4.0*x*y*y+3125.0/6.0*x*y*y*y
        gphi[:,18,1] =  -25.0/4.0+25.0/4.0*x+1525.0/12.0*y-1375.0/12.0*x*y-5125.0/8.0*y*y+1875.0/4.0*x*y*y+6875.0/6.0*y*y*y \
        -3125.0/6.0*x*y*y*y-15625.0/24.0*y*y*y*y
        gphi[:,15,1] =  50.0/3.0-75.0/2.0*x-325.0*y+125.0/6.0*x*x+3875.0/6.0*x*y+6125.0/4.0*y*y-625.0/2.0*x*x*y-9375.0/4.0*x*y*y \
        -2500.0*y*y*y+3125.0/4.0*x*x*y*y+6250.0/3.0*x*y*y*y+15625.0/12.0*y*y*y*y
        gphi[:,11,1] =  -25.0+1175.0/12.0*x+2675.0/6.0*y-125.0*x*x-8875.0/6.0*x*y-7375.0/4.0*y*y+625.0/12.0*x*x*x+3125.0/2.0*x*x*y \
        +16875.0/4.0*x*y*y+8125.0/3.0*y*y*y-3125.0/6.0*x*x*x*y-9375.0/4.0*x*x*y*y-3125.0*x*y*y*y-15625.0/12.0*y*y*y*y
        gphi[:, 6,1] =  25.0-1925.0/12.0*x-1925.0/6.0*y+8875.0/24.0*x*x+8875.0/6.0*x*y+8875.0/8.0*y*y-4375.0/12.0*x*x*x-4375.0/2.0*x*x*y \
        -13125.0/4.0*x*y*y-4375.0/3.0*y*y*y+3125.0/24.0*x*x*x*x+3125.0/3.0*x*x*x*y+9375.0/4.0*x*x*y*y+6250.0/3.0*x*y*y*y+15625.0/24.0*y*y*y*y
        gphi[:, 1,1] =  -1925.0/12.0*x+8875.0/12.0*x*x+8875.0/12.0*x*y-4375.0/4.0*x*x*x-4375.0/2.0*x*x*y-4375.0/4.0*x*y*y \
        +3125.0/6.0*x*x*x*x+3125.0/2.0*x*x*x*y+3125.0/2.0*x*x*y*y+3125.0/6.0*x*y*y*y
        gphi[:, 2,1] =  1175.0/12.0*x-8875.0/12.0*x*x-250.0*x*y+5625.0/4.0*x*x*x+3125.0/2.0*x*x*y+625.0/4.0*x*y*y-3125.0/4.0*x*x*x*x \
        -3125.0/2.0*x*x*x*y-3125.0/4.0*x*x*y*y
        gphi[:, 3,1] =  -75.0/2.0*x+3875.0/12.0*x*x+125.0/3.0*x*y-3125.0/4.0*x*x*x-625.0/2.0*x*x*y+3125.0/6.0*x*x*x*x+3125.0/6.0*x*x*x*y
        gphi[:, 4,1] =  25.0/4.0*x-1375.0/24.0*x*x+625.0/4.0*x*x*x-3125.0/24.0*x*x*x*x
        gphi[:, 7,1] =  250.0*x-5875.0/6.0*x*x-5875.0/3.0*x*y+1250.0*x*x*x+5000.0*x*x*y+3750.0*x*y*y-3125.0/6.0*x*x*x*x \
        -3125.0*x*x*x*y-9375.0/2.0*x*x*y*y-6250.0/3.0*x*y*y*y
        gphi[:, 8,1] =  -125.0*x+3625.0/4.0*x*x+1125.0/2.0*x*y-3125.0/2.0*x*x*x-6875.0/2.0*x*x*y-1875.0/4.0*x*y*y+3125.0/4.0*x*x*x*x \
        +3125.0*x*x*x*y+9375.0/4.0*x*x*y*y
        gphi[:, 9,1] =  125.0/3.0*x-2125.0/6.0*x*x-250.0/3.0*x*y+2500.0/3.0*x*x*x+625.0*x*x*y-3125.0/6.0*x*x*x*x-3125.0/3.0*x*x*x*y
        gphi[:,12,1] =  -125.0*x+1125.0/4.0*x*x+3625.0/2.0*x*y-625.0/4.0*x*x*x-6875.0/2.0*x*x*y-9375.0/2.0*x*y*y+3125.0/2.0*x*x*x*y \
        +9375.0/2.0*x*x*y*y+3125.0*x*y*y*y
        gphi[:,13,1] =  125.0/4.0*x-375.0/2.0*x*x-375.0*x*y+625.0/4.0*x*x*x+4375.0/2.0*x*x*y+1875.0/4.0*x*y*y-3125.0/2.0*x*x*x*y-9375.0/4.0*x*x*y*y
        gphi[:,16,1] =  125.0/3.0*x-125.0/3.0*x*x-2125.0/3.0*x*y+625.0*x*x*y+2500.0*x*y*y-3125.0/2.0*x*x*y*y-6250.0/3.0*x*y*y*y



def shape_tensor_legendre(dim, p, x, phi):
    '''
    Method: shape_tensor_legendre
    ------------------------------
    Calculates legendre bais for 1D or 2D quads

    INPUTS:
        dim: dimension of mesh
        p: order of polynomial space
        x: coordinate of current node

    OUTPUTS: 
        phi: evaluated basis 
    '''
    if p == 0:
        phi[:] = 1.
        return

    if dim == 1:
        get_legendre_basis_1D(x, p, phi, None)
    elif dim == 2:
        get_legendre_basis_2D(x, p, phi, None)

def grad_tensor_legendre(dim, p, x, gphi):
    '''
    Method: grad_tensor_legendre
    ------------------------------
    Calculates the legendre basis gradients

    INPUTS:
        dim: dimension of mesh
        p: order of polynomial space
        x: coordinate of current node
        
    OUTPUTS: 
        gphi: evaluated gradient of basis
    '''
    if p == 0:
        gphi[:,:] = 0.
        return 
    if dim == 1:
        get_legendre_basis_1D(x, p, None, gphi)
    if dim == 2:
        get_legendre_basis_2D(x, p, None, gphi)


def get_legendre_basis_1D(x, p, phi, gphi):
    '''
    Method: get_legendre_basis_1D
    ------------------------------
    Calculates the 1D Legendre basis functions

    INPUTS:
        x: coordinate of current node
        p: order of polynomial space
        
    OUTPUTS: 
        phi: evaluated basis 
        gphi: evaluated physical gradient of basis
    '''

    if phi is not None:
        x.shape = -1
        if p >= 0:
            phi[:,0]  = 1.
        if p>=1:
            phi[:,1]  = x
        if p>=2:
            phi[:,2]  = 0.5*(3.*x*x - 1.)
        if p>=3:
            phi[:,3]  = 0.5*(5.*x*x*x - 3.*x)
        if p>=4:
            phi[:,4]  = 0.125*(35.*x*x*x*x - 30.*x*x + 3.)
        if p>=5:
            phi[:,5]  = 0.125*(63.*x*x*x*x*x - 70.*x*x*x + 15.*x)
        if p>=6:
            phi[:,6]  = 0.0625*(231.*x*x*x*x*x*x - 315.*x*x*x*x + 105.*x*x -5.)
        if p==7:
            phi[:,7]  = 0.0625*(429.*x*x*x*x*x*x*x - 693.*x*x*x*x*x + 315.*x*x*x - 35.*x)
        if p>7:
            raise NotImplementedError("Legendre Polynomial > 7 not supported")

        x.shape = -1,1

    if gphi is not None:
        if p >= 0:
            gphi[:,0] = 0.
        if p>=1:
            gphi[:,1] = 1.
        if p>=2:
            gphi[:,2] = 3.*x
        if p>=3:
            gphi[:,3] = 0.5*(15.*x*x - 3.)
        if p>=4:
            gphi[:,4] = 0.125*(35.*4.*x*x*x - 60.*x)
        if p>=5:
            gphi[:,5] = 0.125*(63.*5.*x*x*x*x - 210.*x*x + 15.)
        if p>=6:
            gphi[:,6] = 0.0625*(231.*6.*x*x*x*x*x - 315.*4.*x*x*x + 210.*x)
        if p==7:
            gphi[:,7] = 0.0625*(429.*7.*x*x*x*x*x*x - 693.*5.*x*x*x*x + 315.*3.*x*x - 35.)
        if p>7:
            raise NotImplementedError("Legendre Polynomial > 7 not supported")


def get_legendre_basis_2D(x, p, phi, gphi):
    '''
    Method: get_legendre_basis_2D
    ------------------------------
    Calculates the 2D Legendre basis functions

    INPUTS:
        x: coordinate of current node
        p: order of polynomial space
        
    OUTPUTS: 
        phi: evaluated basis 
        gphi: evaluated physical gradient of basis
    '''

    # if gphi is not None:
    #     gphix = np.zeros(p+1); gphiy = np.zeros(p+1)
    # else:
    #     gphix = None; gphiy = None
    # # Always need phi
    # phix = np.zeros(p+1); phiy = np.zeros(p+1)

    # get_legendre_basis_1D(x[0], p, phix, gphix)
    # get_legendre_basis_1D(x[1], p, phiy, gphiy)
   
    # if phi is not None:
    #     phi[:] = np.reshape(np.outer(phix, phiy), (-1,), 'F')
    # if gphi is not None:
    #     gphi[:,0] = np.reshape(np.outer(gphix, phiy), (-1,), 'F')
    #     gphi[:,1] = np.reshape(np.outer(phix, gphiy), (-1,), 'F')

    if gphi is not None:
        gphix = np.zeros((x.shape[0],p+1,1)); gphiy = np.zeros_like(gphix)
    else:
        gphix = None; gphiy = None
    # Always need phi
    phix = np.zeros((x.shape[0],p+1)); phiy = np.zeros_like(phix)

    get_legendre_basis_1D(x[:,0], p, phix, gphix)
    get_legendre_basis_1D(x[:,1], p, phiy, gphiy)

    if phi is not None:
        for i in range(x.shape[0]):
            phi[i,:] = np.reshape(np.outer(phix[i,:], phiy[i,:]), (-1,), 'F')
    if gphi is not None:
        for i in range(x.shape[0]):
            gphi[i,:,0] = np.reshape(np.outer(gphix[i,:,0], phiy[i,:]), (-1,), 'F')
            gphi[i,:,1] = np.reshape(np.outer(phix[i,:], gphiy[i,:,0]), (-1,), 'F')


class BasisData(object):
    '''
    Class: BasisData
    -------------------
    This class contains information about the basis functions

    ATTRIBUTES:
        basis: type of basis function
        order: solution order
        nq: number of quadrature points
        dim: dimension of mesh
        Phi: evaluated basis
        GPhi: gradient of basis in reference space
        gPhi: gradient of basis in physical space
        face: index of face in reference space
    '''
    def __init__(self,basis,order,mesh=None):
        '''
        Method: __init__
        -------------------
        This method initializes the object

        INPUTS:
            basis: type of basis function
            order: solution order
            mesh: mesh object
        '''
        self.basis = basis
        self.order = order
        #self.nb = order_to_num_basis_coeff(self.basis, self.order)
        #self.nq = nq
        #self.nbnqmax = self.nb * self.nq
        self.dim = Shape2Dim[Basis2Shape[self.basis]]
        self.Phi = None
        self.GPhi = None
        self.gPhi = None
        self.face = -1

    def get_physical_grad(self, JData):
        '''
        Method: get_physical_grad
        --------------------------
        Calculate the physical gradient

        INPUTS:
            JData: jacobian data

        OUTPUTS:
            gPhi: gradient of basis in physical space
        '''
        
        nq = JData.ijac.shape[0]

        if nq != JData.nq and JData.nq != 1:
            raise Exception("Quadrature doesn't match")
        dim = JData.dim
        if dim != self.dim:
            raise Exception("Dimensions don't match")
        nb = order_to_num_basis_coeff(self.basis,self.order)
        GPhi = self.GPhi 
        if GPhi is None:
            raise Exception("GPhi is an empty list")

        if self.gPhi is None or self.gPhi.shape != (nq,nb,dim):
            self.gPhi = np.zeros([nq,nb,dim])
        else:
            self.gPhi *= 0.

        gPhi = self.gPhi

        if gPhi.shape != GPhi.shape:
            raise Exception("gPhi and GPhi are different sizes")

        # for iq in range(nq):
        #     G = GPhi[iq,:,:] # [nb,dim]
        #     g = gPhi[iq,:,:] # [nb,dim]
        #     ijac = JData.ijac[iq*(JData.nq != 1),:,:] # [dim,dim]
        #     g[:] = np.transpose(np.matmul(ijac.transpose(),G.transpose()))

        gPhi[:] = np.transpose(np.matmul(JData.ijac.transpose(0,2,1), GPhi.transpose(0,2,1)), (0,2,1))

        return gPhi

    def eval_basis(self, quad_pts, Get_Phi=True, Get_GPhi=False, Get_gPhi=False, JData=None):
        '''
        Method: eval_basis
        --------------------
        Evaluate the basis functions

        INPUTS:
            quad_pts: coordinates of quadrature points
            Get_Phi: flag to calculate basis functions (Default: True)
            Get_GPhi: flag to calculate gradient of basis functions in ref space (Default: False)
            Get_gPhi: flag to calculate gradient of basis functions in phys space (Default: False)
            JData: jacobian data (needed if calculating physical gradients)
        '''

        if Get_Phi:
            self.Phi = get_shapes(self.basis, self.order, quad_pts, self.Phi)
        if Get_GPhi:
            self.GPhi = get_grads(self.basis, self.order, self.dim, quad_pts, self.GPhi)
        if Get_gPhi:
            if not JData:
                raise Exception("Need jacobian data")
            self.gPhi = self.get_physical_grad(JData)

    def eval_basis_on_face(self, mesh, face, quad_pts, xelem=None, Get_Phi=True, Get_GPhi=False, Get_gPhi=False, JData=False):
        '''
        Method: eval_basis_on_face
        ----------------------------
        Evaluate the basis functions on faces

        INPUTS:
            mesh: mesh object
            face: index of face in reference space
            quad_pts: coordinates of quadrature points
            Get_Phi: flag to calculate basis functions (Default: True)
            Get_GPhi: flag to calculate gradient of basis functions in ref space (Default: False)
            Get_gPhi: flag to calculate gradient of basis functions in phys space (Default: False)
            JData: jacobian data (needed if calculating physical gradients)

        OUTPUTS:
            xelem: coordinate of face
        '''
        self.face = face
        nq = quad_pts.shape[0]
        basis = mesh.QBasis
        if xelem is None or xelem.shape != (nq, mesh.Dim):
            xelem = np.zeros([nq, mesh.Dim])
        xelem = Mesh.ref_face_to_elem(Basis2Shape[basis], face, nq, quad_pts, xelem)
        self.eval_basis(xelem, Get_Phi, Get_GPhi, Get_gPhi, JData)

        return xelem

    def eval_basis_on_face_ader(self, mesh, basis, face, quad_pts, xelem=None, Get_Phi=True, Get_GPhi=False, Get_gPhi=False, JData=False):
        '''
        Method: eval_basis_on_face_ader
        ----------------------------
        Evaluate the basis functions on faces for ADER-DG

        INPUTS:
            mesh: mesh object
            basis: type of basis function
            face: index of face in reference space
            quad_pts: coordinates of quadrature points
            Get_Phi: flag to calculate basis functions (Default: True)
            Get_GPhi: flag to calculate gradient of basis functions in ref space (Default: False)
            Get_gPhi: flag to calculate gradient of basis functions in phys space (Default: False)
            JData: jacobian data (needed if calculating physical gradients)

        OUTPUTS:
            xelem: coordinate of face
        '''
        self.face = face
        nq = quad_pts.shape[0]
        if Shape2Dim[Basis2Shape[basis]] == ShapeType.Quadrilateral:
            if xelem is None or xelem.shape != (nq, mesh.Dim+1):
                xelem = np.zeros([nq, mesh.Dim+1])
            xelem = Mesh.ref_face_to_elem(Basis2Shape[basis], face, nq, quad_pts, xelem)
        elif Shape2Dim[Basis2Shape[basis]] == ShapeType.Segment:
            if xelem is None or xelem.shape != (nq, mesh.Dim):
                xelem = np.zeros([nq, mesh.Dim])
            xelem = Mesh.ref_face_to_elem(Basis2Shape[basis], face, nq, quad_pts, xelem)
        self.eval_basis(xelem, Get_Phi, Get_GPhi, Get_gPhi, JData)

        return xelem
    	

class JacobianData(object):
    '''
    Class: JacobianData
    -------------------
    This class contains information about the jacobian

    ATTRIBUTES:
        dim: dimension of mesh
        djac: determinant of the jacobian
        jac: jacobian
        ijac: inverse of the jacobian
        A: placeholder for matrix sizing
        gPhi: gradient of basis in physical space
    '''
    def __init__(self,mesh):
        '''
        Method: __init__
        -------------------
        This method initializes the object

        INPUTS:
            mesh: mesh object
        '''
        self.dim = mesh.Dim
        self.djac = None
        self.jac = None
        self.ijac = None
        self.A = None
        self.gPhi = None

    def element_jacobian(self, mesh, elem, quad_pts, get_djac=False, get_jac=False, get_ijac=False):
        '''
        Method: element_jacobian
        ----------------------------
        Evaluate the geometric jacobian for specified element

        INPUTS:
            mesh: mesh object
            elem: element index
            quad_pts: coordinates of quadrature points
            get_djac: flag to calculate jacobian determinant (Default: False)
            get_jac: flag to calculate jacobian (Default: False)
            get_ijac: flag to calculate inverse of the jacobian (Default: False)
        '''
        basis = mesh.QBasis
        Order = mesh.QOrder
        Shape = Basis2Shape[basis]
<<<<<<< HEAD
        if Order == 1 and Shape != ShapeType.Quadrilateral:
            nq = 1
=======
>>>>>>> 5f8d1c3a

        nq = quad_pts.shape[0]
        nb = order_to_num_basis_coeff(basis, Order)
        dim = Shape2Dim[Basis2Shape[basis]]

        ## Check if we need to resize or recalculate 
        #if self.dim != dim or self.nq != nq: Resize = True
        #else: Resize = False
        if self.dim != dim: Resize = True
        else: Resize = False

        self.gPhi = get_grads(basis, Order, dim, quad_pts, self.gPhi) # [nq, nb, dim]
        gPhi = self.gPhi

        self.dim = dim
        if dim != mesh.Dim:
            raise Exception("Dimensions don't match")

        self.nq = nq

        # if get_jac and (Resize or self.jac is None): 
        #     self.jac = np.zeros([nq,dim,dim])

        if self.jac is None or self.jac.shape != (nq,dim,dim): 
            # always have jac allocated (at least for temporary storage)
            self.jac = np.zeros([nq,dim,dim])
        if get_djac and (Resize or self.djac is None): 
            self.djac = np.zeros([nq,1])
        if get_ijac and (Resize or self.ijac is None): 
            self.ijac = np.zeros([nq,dim,dim])

        if Resize or self.A is None:
            self.A = np.zeros([dim,dim])

        # A = self.A
        Elem2Nodes = mesh.Elem2Nodes[elem]
        # for iq in range(nq):
        #     G = basis_grad[iq,:,:]
        #     A[:] = 0.
        #     for i in range(nb):
        #         for j in range(dim):
        #             for k in range(dim):
        #                 A[j,k] += mesh.Coords[Elem2Nodes[i],j]*G[i,k]
        #     if get_jac:
        #         self.jac[iq,:] = A[:]
        #         # for i in range(dim):
        #         #     for j in range(dim):
        #         #         self.J[iq,i,j] = A[i,j]
        #     if get_djac: djac_ = self.djac[iq]
        #     else: djac_ = None
        #     if get_ijac: ijac_ = self.ijac[iq,:,:]
        #     else: ijac_ = None 
        #     MatDetInv(A, dim, djac_, ijac_)

        #     if djac_ is not None and djac_ <= 0.:
        #         raise Exception("Nonpositive Jacobian (elem = %d)" % (elem))

        self.jac = np.tensordot(gPhi, mesh.Coords[Elem2Nodes].transpose(), \
            axes=[[1],[1]]).transpose((0,2,1))
        ijac = None; djac = None
        for i in range(nq):
            if get_ijac:
                # self.ijac[i] = np.linalg.inv(self.jac[i])
                ijac = self.ijac[i]
            if get_djac:
                # self.djac[i] = np.linalg.det(self.jac[i])
                djac = self.djac[i]

            MatDetInv(self.jac[i], dim, djac, ijac)

        if get_djac and np.any(self.djac[i] <= 0.):
            raise Exception("Nonpositive Jacobian (elem = %d)" % (elem))


<|MERGE_RESOLUTION|>--- conflicted
+++ resolved
@@ -335,15 +335,7 @@
     nb = PhiData.Phi.shape[1]
     #nb = PhiData.nn
     phi = PhiData.Phi
-<<<<<<< HEAD
-    MM = np.zeros([nn,nn])
-    for i in range(nn):
-        for j in range(nn):
-            t = 0.
-            for iq in range(nq):
-                t += phi[iq,i]*phi[iq,j]*wq[iq]*djac[iq] # JData.djac[iq*(JData.nq != 1)]
-            MM[i,j] = t
-=======
+
     MM = np.zeros([nb,nb])
     # for i in range(nn):
     #     for j in range(nn):
@@ -353,44 +345,13 @@
     #         MM[i,j] = t
 
     MM[:] = np.matmul(phi.transpose(), phi*quad_wts*djac)
->>>>>>> 5f8d1c3a
+
     StaticData.pnq = nq
     StaticData.quadData = quadData
     StaticData.PhiData = PhiData
     StaticData.JData = JData
 
     return MM, StaticData
-
-def GetElemADERMatrix(mesh, basis1, basis2, Order, dt, EqnSet, PhysicalSpace=False, elem=-1, StaticData=None):
-
-    c = EqnSet.Params["ConstVelocity"]
-    nu = 0.
-
-    Elem2Nodes = mesh.Elem2Nodes[elem]
-    dx = np.abs(mesh.Coords[Elem2Nodes[1],0]-mesh.Coords[Elem2Nodes[0],0])
-
-    #Stiffness matrix in space
-    gradDir = 0
-    SMS,_= get_stiffness_matrix_ader(mesh, basis1, Order, 0, gradDir)
-    SMS = np.transpose(SMS)
-    SMS = c*(dt/dx)*SMS
-    #Stiffness matrix in time
-    gradDir = 1
-    SMT,_= get_stiffness_matrix_ader(mesh, basis1, Order, 0, gradDir)
-
-    #Calculate flux matrices in time at tau=1 (L) and tau=-1 (R)
-    FTL,_= get_temporal_flux_ader(mesh, basis1, basis1, Order, elem=0, PhysicalSpace=False, StaticData=None)
-    FTR,_= get_temporal_flux_ader(mesh, basis1, basis2, Order, elem=0, PhysicalSpace=False, StaticData=None)
-
-    MM,_=  get_elem_mass_matrix_ader(mesh, basis1, Order, elem=-1, PhysicalSpace=False, StaticData=None)
-    MM = nu*(dt/2.)*MM
-    A1 = np.subtract(FTL,SMT)
-    A2 = np.add(A1,SMS)
-    A = np.add(A2,MM)
-
-
-
-    return A, FTR, StaticData
 
 def get_elem_inv_mass_matrix(mesh, basis, order, elem=-1, PhysicalSpace=False, StaticData=None):
     '''
@@ -435,13 +396,6 @@
     iMM = np.linalg.inv(MM)
 
     return iMM, StaticData
-
-def GetElemInvADERMatrix(mesh, basis1, basis2, Order, dt, EqnSet, PhysicalSpace=False, elem=-1, StaticData=None):
-    ADER, FTR, StaticData = GetElemADERMatrix(mesh, basis1, basis2, Order, dt, EqnSet, PhysicalSpace, elem, StaticData)
-
-    ADERinv = np.linalg.solve(ADER,FTR)
-    
-    return ADERinv, StaticData
 
 def get_stiffness_matrix(mesh, basis, order, elem, StaticData=None):
     '''
@@ -1697,16 +1651,11 @@
             get_ijac: flag to calculate inverse of the jacobian (Default: False)
         '''
         basis = mesh.QBasis
-        Order = mesh.QOrder
+        order = mesh.QOrder
         Shape = Basis2Shape[basis]
-<<<<<<< HEAD
-        if Order == 1 and Shape != ShapeType.Quadrilateral:
-            nq = 1
-=======
->>>>>>> 5f8d1c3a
 
         nq = quad_pts.shape[0]
-        nb = order_to_num_basis_coeff(basis, Order)
+        nb = order_to_num_basis_coeff(basis, order)
         dim = Shape2Dim[Basis2Shape[basis]]
 
         ## Check if we need to resize or recalculate 
@@ -1715,7 +1664,7 @@
         if self.dim != dim: Resize = True
         else: Resize = False
 
-        self.gPhi = get_grads(basis, Order, dim, quad_pts, self.gPhi) # [nq, nb, dim]
+        self.gPhi = get_grads(basis, order, dim, quad_pts, self.gPhi) # [nq, nb, dim]
         gPhi = self.gPhi
 
         self.dim = dim
